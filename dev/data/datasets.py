import pickle

import dgl
import numpy as np
import torch
import logging
from tqdm import *
from torch.utils.data import Dataset
from dev.preprocess.utils import *
from .data_utils import *


class GraphData(object):
    def __init__(self, graph, label, target, var_id=None):
        self.graph = graph
        self.label = label
        self.target = target
        self.var_id = var_id


class VariantGraphDataSet(Dataset):
    def __init__(self, df_in, graph_cache, pdb_root_dir, af_root_dir, feat_dir, sift_map, lap_pos_enc=True, wl_pos_enc=False, pos_enc_dim=None,
                 cov_thres=0.5, num_neighbors=10, distance_type='centroid', method='radius', radius=10, df_ires=None, save=False,
                 anno_ires=False, coord_option=None, feat_stats=None, var_db=None, seq2struct_all=None,
                 var_graph_radius=None, seq_dict=None, window_size=None, graph_type='hetero', norm_feat=True,
                 save_var_graph=False, var_graph_cache='./var_graph_cache', **kwargs):
        super(VariantGraphDataSet, self).__init__()

        self.data = []
        self.label = []
        self.n_nodes = []
        self.n_edges = []
        # self.aa_idx = []
        # self.aa_mask = []
        self.lap_pos_enc = lap_pos_enc
        self.wl_pos_enc = wl_pos_enc
        self.pos_enc_dim = pos_enc_dim
        if not seq2struct_all:
            seq2struct_all = dict()
        self.seq2struct_dict = seq2struct_all
        self.graph_type = graph_type
        self.window_size = window_size
        if not seq_dict:
            seq_dict = dict()
        self.seq_dict = seq_dict

        feat_root = Path(feat_dir)
        graph_cache_path = Path(graph_cache)
        if not graph_cache_path.exists():
            graph_cache_path.mkdir(parents=True)

        var_graph_path = Path(var_graph_cache) / self.graph_type
        if save_var_graph:
            if not var_graph_path.exists():
                var_graph_path.mkdir(parents=True)

        self.var_db = var_db
        if isinstance(var_db, type(None)):
            var_db = df_in
            self.var_db = var_db.groupby(['UniProt', 'Protein_position'])['label'].any().reset_index()
            self.var_db = self.var_db.rename(columns={'label': 'any_patho'}).query('any_patho == True').reset_index(drop=True)
        uprot_prev = ''
        model_prev = ''
        struct_prev = ''

        for i, record in tqdm(df_in.iterrows(), total=df_in.shape[0]):
            uprot = record['UniProt']
            uprot_pos = record['Protein_position']
            if uprot not in self.seq_dict:
                self.seq_dict[uprot] = fetch_prot_seq(uprot)
            seq = self.seq_dict[uprot]
            if record['PDB_coverage'] >= cov_thres:
                model = 'PDB'
                struct_id = record['PDB']
                chain = record['Chain']
                key = ':'.join([uprot, struct_id, chain])

                if key not in self.seq2struct_dict:
                    struct_info = sift_map.query('UniProt == @uprot & PDB == @struct_id & Chain == @chain').iloc[0]
                    seq_pos = list(map(int, unzip_res_range(struct_info['MappableResInPDBChainOnUniprotBasis'])))
                    struct_pos = unzip_res_range(struct_info['MappableResInPDBChainOnPDBBasis'])
                    self.seq2struct_dict[key] = dict(zip(seq_pos, struct_pos))

                seq2struct_pos = self.seq2struct_dict[key]
                if max(seq2struct_pos.keys()) > len(seq):
                    logging.warning('Inconsistent sequence length for {}'.format(uprot))
                    continue

            else:
                model = 'AF'
                struct_id = uprot
                chain = 'A'
                key = ':'.join([uprot, model, chain])
                seq_pos = list(range(1, record['prot_length']+1))
                struct_pos = list(map(str, seq_pos))
                self.seq2struct_dict[key] = dict(zip(seq_pos, struct_pos))
                seq2struct_pos = self.seq2struct_dict[key]

            f_graph = graph_cache_path / '{}_{}_graph.pkl'.format(model, struct_id)
            f_var_graph = var_graph_path / f'{model}-{struct_id}_{uprot_pos}.pkl'
<<<<<<< HEAD

=======
>>>>>>> ddb816e2
            # f_graph = os.path.join(g_data_dir, '{}_{}_graph.pkl'.format(model, struct_id))
            if model != model_prev or struct_id != struct_prev:
                if f_graph.exists():
                    with open(f_graph, 'rb') as f_pkl:
                        prot_graph, chain_res_list = pickle.load(f_pkl)
                else:
                    new_graph = build_struct_graph(record, model, pdb_root_dir, af_root_dir, graph_cache,
                                                   num_neighbors, distance_type, method, radius, df_ires,
                                                   save, anno_ires, coord_option)

                    if not new_graph:  # fail to build protein graph
                        continue
                    prot_graph, chain_res_list = new_graph

<<<<<<< HEAD
=======
            angle_stats = {'mean': torch.nanmean(prot_graph.edata['angle']),
                           'min': torch.tensor(np.nanmin(prot_graph.edata['angle'].numpy())),
                           'max': torch.tensor(np.nanmax(prot_graph.edata['angle'].numpy()))}

            dist_stats = {'mean': torch.nanmean(prot_graph.edata['dist']),
                          'min': torch.tensor(np.nanmin(prot_graph.edata['dist'].numpy())),
                          'max': torch.tensor(np.nanmax(prot_graph.edata['dist'].numpy()))}

            # feat_version = record['feat_version']
            # feat_path = feat_root / feat_version / 'sequence_features'
            # feat_data = load_pio_features(uprot, feat_path)
            # feat_data = normalize_data(feat_data, feat_stats)
>>>>>>> ddb816e2
            if uprot != uprot_prev:
                bio_feats = load_expasy_feats(uprot, feat_root, '3dvip_expasy')
                pssm_feats = load_pssm(uprot, feat_root, '3dvip_pssm')
                coev_feat_df = load_coev_feats(uprot, feat_root, '3dvip_sca', '3dvip_dca')

                feat_data = np.hstack([bio_feats, pssm_feats])

<<<<<<< HEAD
            # feat_version = record['feat_version']
            # feat_path = feat_root / feat_version / 'sequence_features'
            # feat_data = load_pio_features(uprot, feat_path)
            # feat_data = normalize_data(feat_data, feat_stats)
            if self.graph_type == 'struct':
                var_idx = 0
                struct_etype = '_E'
                if f_var_graph.exists():
                    with open(f_var_graph, 'rb') as f_pkl:
                        var_graph, seq_pos_remain = pickle.load(f_pkl)  # TODO: modify for heterograph

                    # if self.graph_type == 'struct':
                    # struct_etype = '_E'
                    struct_g = var_graph

                else:
                    # Extract structure-based variant graph
                    var_graph, seq_pos_remain = extract_variant_graph(uprot_pos, chain, chain_res_list, seq2struct_pos,
                                                                      prot_graph, feat_data, feat_stats, coev_feat_df,
                                                                      patch_radius=var_graph_radius, normalize=norm_feat)
                    # struct_etype = '_E'
                    struct_g = var_graph
                    # var_idx = 0
            else:
                # TODO: incorporate new feature for heterograph
                seq_array = np.array(
                    list(map(lambda x: aa_to_index(protein_letters_1to3_extended[x].upper()), list(seq))))
=======
            if f_var_graph.exists():
                with open(f_var_graph, 'rb') as f_pkl:
                    var_graph, seq_pos_remain, var_idx = pickle.load(f_pkl)
                struct_etype = '_E' if self.graph_type == 'struct' else 'struct'

            else:
                if self.graph_type == 'struct':
                    # Extract structure-based variant graph
                    var_graph, seq_pos_remain = extract_variant_graph(uprot_pos, chain, chain_res_list, seq2struct_pos,
                                                                      prot_graph, feat_data, feat_stats, coev_feat_df,
                                                                      patch_radius=var_graph_radius, normalize=norm_feat)
                    struct_etype = '_E'
                    var_idx = 0
                else:

                    seq_array = np.array(
                        list(map(lambda x: aa_to_index(protein_letters_1to3_extended[x].upper()), list(seq))))
>>>>>>> ddb816e2

                    seq_src, seq_dst, start_idx, end_idx = self.add_seq_edges(uprot, uprot_pos, len(seq))
                    seq_nodes = list(range(start_idx, end_idx+1))

                    g_sca = add_coev_edges(coev_feat_df, 'sca', nlargest=10)
                    g_dca = add_coev_edges(coev_feat_df, ['di', 'mi'], nlargest=20)
                    g_sca_sub = dgl.node_subgraph(g_sca, seq_nodes)
                    g_dca_sub = dgl.node_subgraph(g_dca, seq_nodes)

                    try:
                        struct_g = fetch_struct_edges(start_idx, end_idx, chain, prot_graph, chain_res_list, seq2struct_pos)
                    except ValueError:
                        logging.warning('Exception in building structural graph for {}-{}'.format(model, record['prot_var_id']))
                        continue
                    var_idx = uprot_pos - start_idx - 1
                    edge_dict = {
                        ('residue', 'seq', 'residue'): (seq_src, seq_dst),
                        ('residue', 'sca', 'residue'): g_sca_sub.edges(),
                        ('residue', 'dca', 'residue'): g_dca_sub.edges(),
                        ('residue', 'struct', 'residue'): struct_g.edges()
                    }

                    var_graph = dgl.heterograph(edge_dict)
                    var_graph.edges['struct'].data['angle'] = impute_and_normalize(struct_g.edata['angle'], angle_stats, normalize=norm_feat)
                    var_graph.edges['struct'].data['dist'] = impute_and_normalize(struct_g.edata['dist'], dist_stats, normalize=norm_feat)
                    var_graph.edges['sca'].data['sca'] = g_sca_sub.edata['sca'].unsqueeze(1)
                    var_graph.edges['dca'].data['dca'] = torch.cat([g_dca_sub.edata['di'].unsqueeze(1),
                                                                      g_dca_sub.edata['mi'].unsqueeze(1)], dim=-1)

                    var_graph.ndata['ref_aa'] = torch.tensor(seq_array[start_idx:(end_idx+1)], dtype=torch.int64)
                    var_graph.ndata['expasy'] = torch.tensor(feat_data[start_idx: end_idx + 1])

                    # TODO: automatically get all ndata names and concat
                    seq_pos_remain = list(range(start_idx+1, end_idx+2))  # convert index to 1-based sequential positions
                    struct_etype = 'struct'

            if var_graph.num_nodes() == 0:
                logging.warning('Empty graph for {}:{}'.format(uprot, uprot_pos))
                continue
            if self.graph_type == 'struct':
                struct_g = var_graph
            else:
                struct_g = dgl.edge_type_subgraph(var_graph, etypes=['struct'])

            # var_graph.edges[struct_etype].data['angle'] = impute_and_normalize(struct_g.edata['angle'], angle_stats,
            #                                                                    normalize=norm_feat)
            # var_graph.edges[struct_etype].data['dist'] = impute_and_normalize(struct_g.edata['dist'], dist_stats,
            #                                                                   normalize=norm_feat)
            # Operations on structual subgraph
            if struct_g.edata['angle'].isnan().any():
                logging.warning('NA in angle data for {}-{}'.format(model, record['prot_var_id']))
                continue
            if struct_g.edata['dist'].isnan().any():
                logging.warning('NA in dist data for {}-{}'.format(model, record['prot_var_id']))
                continue

            if not f_var_graph.exists() and save_var_graph:
<<<<<<< HEAD
                with open(f_var_graph, 'wb') as f_pkl:
                    pickle.dump((var_graph, seq_pos_remain), f_pkl)
=======
                with open(f_var_graph, 'wb') as f_pkl:  # Update: also save var_idx
                    pickle.dump((var_graph, seq_pos_remain, var_idx), f_pkl)
>>>>>>> ddb816e2

            if self.lap_pos_enc:
                lap = laplacian_positional_encoding(struct_g, pos_enc_dim)
                if isinstance(lap, type(None)):
                    logging.warning('Laplacian position encoding not applicable for variant {}'.format(record['prot_var_id']))
                    # print('Variant graph: {} nodes'.format(var_graph.num_nodes()))
                    continue
                else:
                    var_graph.ndata['lap_pos_enc'] = lap
            if self.wl_pos_enc:
                var_graph.ndata['wl_pos_enc'] = wl_positional_encoding(struct_g)

            prot_patho_pos = self.var_db.query('UniProt == @uprot')
            patho_tag = list(map(lambda x: x in prot_patho_pos['Protein_position'], seq_pos_remain))
            var_graph.ndata['patho_tag'] = torch.tensor(patho_tag, dtype=torch.float64).unsqueeze(1)
            nfeat_all = list(var_graph.node_attr_schemes().keys())
            if '_ID' in nfeat_all:
                nfeat_all.pop(nfeat_all.index('_ID'))

            if 'ref_aa' in nfeat_all:
                nfeat_all.pop(nfeat_all.index('ref_aa'))  # process primary sequence separately
            if self.graph_type == 'hetero':
                nfeat_comb = list(map(lambda x: var_graph.ndata[x], nfeat_all))
                var_graph.ndata['feat'] = torch.cat(nfeat_comb, dim=-1)
            else:
                var_graph.ndata['feat'] = torch.cat([var_graph.ndata['expasy'], var_graph.ndata['patho_tag']], dim=-1)
            # ref_aa = aa_to_index(record['REF_AA'])
            alt_aa = aa_to_index(protein_letters_1to3_extended[record['ALT_AA']].upper())
            self.data.append((var_graph, record['label'], alt_aa, var_idx, record['prot_var_id']))
            self.label.append(record['label'])
            self.n_nodes.append(var_graph.num_nodes())
            self.n_edges.append(var_graph.num_edges())
            uprot_prev = uprot

    def __getitem__(self, index):
        graph, label, alt_aa, target_idx, var_id = self.data[index]

        return graph, label, alt_aa, target_idx, var_id

    def __len__(self):
        return len(self.data)

    def count_positive(self):
        return sum(self.label)

    def get_seq_struct_map(self):
        return self.seq2struct_dict

    def get_ndata_dim(self, feat_name='feat'):
        g = self.data[0][0]

        return g.ndata[feat_name].shape[1]

    def get_edata_dim(self, feat_name='feat'):
        g = self.data[0][0]

        return g.edata[feat_name].shape[1]

    def dataset_summary(self):
        return np.mean(self.n_nodes), np.mean(self.n_edges)

    def get_var_db(self):
        return self.var_db

    def add_seq_edges(self, uprot, uprot_pos, prot_len, max_dist=1, inverse=True):
        w = self.window_size // 2
        if uprot not in self.seq_dict:
            self.seq_dict[uprot] = fetch_prot_seq(uprot)
        # seq = self.seq_dict[uprot]
        # seq_array = np.array(list(map(lambda x: aa_to_index(protein_letters_1to3_extended[x].upper()), list(seq))))
        start = max(uprot_pos - w - 1, 0)
        end = min(uprot_pos + w - 1, prot_len - 1)
        g_size = end - start + 1
        nodes = list(range(g_size))

        node_in = []
        node_out = []
        for d in range(1, max_dist+1):
            node_in.extend(nodes[:-d])
            node_out.extend(nodes[d:])
            # node_in = torch.arange(start, end+1-d)
            # node_out = torch.arange(start+d, end+1)
        if inverse:
            nodes_r = nodes[::-1]
            for d in range(1, max_dist+1):
                node_in.extend(nodes_r[:-d])
                node_out.extend(nodes_r[d:])
        return node_in, node_out, start, end

# def collate(samples):
#     # The input `samples` is a list of pairs
#     #  (graph, label).
#     graphs, labels = map(list, zip(*samples))
#     batched_graph = dgl.batch(graphs)
#     return batched_graph, torch.tensor(labels)


class VariantGraphCacheDataSet(Dataset):
    def __init__(self, df_in, graph_cache, pdb_root_dir, af_root_dir, feat_dir, sift_map, lap_pos_enc=True, wl_pos_enc=False, pos_enc_dim=None,
                 cov_thres=0.5, var_db=None, seq2struct_all=None, seq_dict=None, window_size=None, graph_type='hetero', norm_feat=True,
                 save_var_graph=False, var_graph_cache='./var_graph_cache', **kwargs):
        super(VariantGraphCacheDataSet, self).__init__()

        self.data = []
        self.label = []
        self.n_nodes = []
        self.n_edges = []
        # self.aa_idx = []
        # self.aa_mask = []
        self.lap_pos_enc = lap_pos_enc
        self.wl_pos_enc = wl_pos_enc
        self.pos_enc_dim = pos_enc_dim
        if not seq2struct_all:
            seq2struct_all = dict()
        self.seq2struct_dict = seq2struct_all
        self.graph_type = graph_type
        self.window_size = window_size
        if not seq_dict:
            seq_dict = dict()
        self.seq_dict = seq_dict

        feat_root = Path(feat_dir)
        graph_cache_path = Path(graph_cache)
        if not graph_cache_path.exists():
            graph_cache_path.mkdir(parents=True)

        var_graph_path = Path(var_graph_cache) / self.graph_type
        if save_var_graph:
            if not var_graph_path.exists():
                var_graph_path.mkdir(parents=True)

        self.var_db = var_db
        if isinstance(var_db, type(None)):
            var_db = df_in
            self.var_db = var_db.groupby(['UniProt', 'Protein_position'])['label'].any().reset_index()
            self.var_db = self.var_db.rename(columns={'label': 'any_patho'}).query('any_patho == True').reset_index(drop=True)

        for i, record in tqdm(df_in.iterrows(), total=df_in.shape[0]):
            uprot = record['UniProt']
            uprot_pos = record['Protein_position']
            if uprot not in self.seq_dict:
                self.seq_dict[uprot] = fetch_prot_seq(uprot)
            seq = self.seq_dict[uprot]
            if record['PDB_coverage'] >= cov_thres:
                model = 'PDB'
                struct_id = record['PDB']
                chain = record['Chain']
                key = ':'.join([uprot, struct_id, chain])

                if key not in self.seq2struct_dict:
                    struct_info = sift_map.query('UniProt == @uprot & PDB == @struct_id & Chain == @chain').iloc[0]
                    seq_pos = list(map(int, unzip_res_range(struct_info['MappableResInPDBChainOnUniprotBasis'])))
                    struct_pos = unzip_res_range(struct_info['MappableResInPDBChainOnPDBBasis'])
                    self.seq2struct_dict[key] = dict(zip(seq_pos, struct_pos))

                seq2struct_pos = self.seq2struct_dict[key]
                if max(seq2struct_pos.keys()) > len(seq):
                    logging.warning('Inconsistent sequence length for {}'.format(uprot))
                    continue

            else:
                model = 'AF'
                struct_id = uprot
                chain = 'A'
                key = ':'.join([uprot, model, chain])
                seq_pos = list(range(1, record['prot_length']+1))
                struct_pos = list(map(str, seq_pos))
                self.seq2struct_dict[key] = dict(zip(seq_pos, struct_pos))
                seq2struct_pos = self.seq2struct_dict[key]

            f_graph = graph_cache_path / '{}_{}_graph.pkl'.format(model, struct_id)
            f_var_graph = var_graph_path / f'{model}-{struct_id}_{uprot_pos}.pkl'
            # f_graph = os.path.join(g_data_dir, '{}_{}_graph.pkl'.format(model, struct_id))

            # try:
            #     with open(f_var_graph, 'rb') as f_pkl:
            #         cache_load = pickle.load(f_pkl)
            # except FileNotFoundError:
            #     continue
            if not f_var_graph.exists():
                continue

            with open(f_var_graph, 'rb') as f_pkl:
                var_graph, seq_pos_remain, var_idx = pickle.load(f_pkl)

            if self.graph_type == 'struct':
                struct_g = var_graph
                struct_etype = '_E'
            else:
                struct_g = dgl.edge_type_subgraph(var_graph, etypes=['struct'])
                struct_etype = 'struct'

            if var_graph.num_nodes() == 0:
                logging.warning('Empty graph for {}:{}'.format(uprot, uprot_pos))
                continue

            # var_graph.edges[struct_etype].data['angle'] = impute_and_normalize(struct_g.edata['angle'], angle_stats,
            #                                                                    normalize=norm_feat)
            # var_graph.edges[struct_etype].data['dist'] = impute_and_normalize(struct_g.edata['dist'], dist_stats,
            #                                                                   normalize=norm_feat)
            # Operations on structual subgraph
            if struct_g.edata['angle'].isnan().any():
                logging.warning('NA in angle data for {}-{}'.format(model, record['prot_var_id']))
                continue
            if struct_g.edata['dist'].isnan().any():
                logging.warning('NA in dist data for {}-{}'.format(model, record['prot_var_id']))
                continue

            if self.lap_pos_enc:
                lap = laplacian_positional_encoding(struct_g, pos_enc_dim)
                if isinstance(lap, type(None)):
                    logging.warning('Laplacian position encoding not applicable for variant {}'.format(record['prot_var_id']))
                    # print('Variant graph: {} nodes'.format(var_graph.num_nodes()))
                    continue
                else:
                    var_graph.ndata['lap_pos_enc'] = lap
            if self.wl_pos_enc:
                var_graph.ndata['wl_pos_enc'] = wl_positional_encoding(struct_g)

            prot_patho_pos = self.var_db.query('UniProt == @uprot')
            patho_tag = list(map(lambda x: x in prot_patho_pos['Protein_position'], seq_pos_remain))
            var_graph.ndata['patho_tag'] = torch.tensor(patho_tag, dtype=torch.float64).unsqueeze(1)
            if self.graph_type == 'hetero':
                nfeat_all = list(var_graph.node_attr_schemes().keys())
                if '_ID' in nfeat_all:
                    nfeat_all.pop(nfeat_all.index('_ID'))  # process primary sequence separately

                if 'ref_aa' in nfeat_all:
                    nfeat_all.pop(nfeat_all.index('ref_aa'))  # process primary sequence separately
                nfeat_comb = list(map(lambda x: var_graph.ndata[x], nfeat_all))
                var_graph.ndata['feat'] = torch.cat(nfeat_comb, dim=-1)
            # ref_aa = aa_to_index(record['REF_AA'])
            alt_aa = aa_to_index(protein_letters_1to3_extended[record['ALT_AA']].upper())
            self.data.append((var_graph, record['label'], alt_aa, var_idx, record['prot_var_id']))
            self.label.append(record['label'])
            self.n_nodes.append(var_graph.num_nodes())
            self.n_edges.append(var_graph.num_edges())


    def __getitem__(self, index):
        graph, label, alt_aa, target_idx, var_id = self.data[index]

        return graph, label, alt_aa, target_idx, var_id

    def __len__(self):
        return len(self.data)

    def count_positive(self):
        return sum(self.label)

    def get_seq_struct_map(self):
        return self.seq2struct_dict

    def get_ndata_dim(self, feat_name='feat'):
        g = self.data[0][0]

        return g.ndata[feat_name].shape[1]

    def get_edata_dim(self, feat_name='feat'):
        g = self.data[0][0]

        return g.edata[feat_name].shape[1]

    def dataset_summary(self):
        return np.mean(self.n_nodes), np.mean(self.n_edges)

    def get_var_db(self):
        return self.var_db<|MERGE_RESOLUTION|>--- conflicted
+++ resolved
@@ -98,10 +98,7 @@
 
             f_graph = graph_cache_path / '{}_{}_graph.pkl'.format(model, struct_id)
             f_var_graph = var_graph_path / f'{model}-{struct_id}_{uprot_pos}.pkl'
-<<<<<<< HEAD
-
-=======
->>>>>>> ddb816e2
+
             # f_graph = os.path.join(g_data_dir, '{}_{}_graph.pkl'.format(model, struct_id))
             if model != model_prev or struct_id != struct_prev:
                 if f_graph.exists():
@@ -116,8 +113,6 @@
                         continue
                     prot_graph, chain_res_list = new_graph
 
-<<<<<<< HEAD
-=======
             angle_stats = {'mean': torch.nanmean(prot_graph.edata['angle']),
                            'min': torch.tensor(np.nanmin(prot_graph.edata['angle'].numpy())),
                            'max': torch.tensor(np.nanmax(prot_graph.edata['angle'].numpy()))}
@@ -130,7 +125,6 @@
             # feat_path = feat_root / feat_version / 'sequence_features'
             # feat_data = load_pio_features(uprot, feat_path)
             # feat_data = normalize_data(feat_data, feat_stats)
->>>>>>> ddb816e2
             if uprot != uprot_prev:
                 bio_feats = load_expasy_feats(uprot, feat_root, '3dvip_expasy')
                 pssm_feats = load_pssm(uprot, feat_root, '3dvip_pssm')
@@ -138,35 +132,7 @@
 
                 feat_data = np.hstack([bio_feats, pssm_feats])
 
-<<<<<<< HEAD
-            # feat_version = record['feat_version']
-            # feat_path = feat_root / feat_version / 'sequence_features'
-            # feat_data = load_pio_features(uprot, feat_path)
-            # feat_data = normalize_data(feat_data, feat_stats)
-            if self.graph_type == 'struct':
-                var_idx = 0
-                struct_etype = '_E'
-                if f_var_graph.exists():
-                    with open(f_var_graph, 'rb') as f_pkl:
-                        var_graph, seq_pos_remain = pickle.load(f_pkl)  # TODO: modify for heterograph
-
-                    # if self.graph_type == 'struct':
-                    # struct_etype = '_E'
-                    struct_g = var_graph
-
-                else:
-                    # Extract structure-based variant graph
-                    var_graph, seq_pos_remain = extract_variant_graph(uprot_pos, chain, chain_res_list, seq2struct_pos,
-                                                                      prot_graph, feat_data, feat_stats, coev_feat_df,
-                                                                      patch_radius=var_graph_radius, normalize=norm_feat)
-                    # struct_etype = '_E'
-                    struct_g = var_graph
-                    # var_idx = 0
-            else:
-                # TODO: incorporate new feature for heterograph
-                seq_array = np.array(
-                    list(map(lambda x: aa_to_index(protein_letters_1to3_extended[x].upper()), list(seq))))
-=======
+
             if f_var_graph.exists():
                 with open(f_var_graph, 'rb') as f_pkl:
                     var_graph, seq_pos_remain, var_idx = pickle.load(f_pkl)
@@ -184,7 +150,6 @@
 
                     seq_array = np.array(
                         list(map(lambda x: aa_to_index(protein_letters_1to3_extended[x].upper()), list(seq))))
->>>>>>> ddb816e2
 
                     seq_src, seq_dst, start_idx, end_idx = self.add_seq_edges(uprot, uprot_pos, len(seq))
                     seq_nodes = list(range(start_idx, end_idx+1))
@@ -242,13 +207,8 @@
                 continue
 
             if not f_var_graph.exists() and save_var_graph:
-<<<<<<< HEAD
-                with open(f_var_graph, 'wb') as f_pkl:
-                    pickle.dump((var_graph, seq_pos_remain), f_pkl)
-=======
                 with open(f_var_graph, 'wb') as f_pkl:  # Update: also save var_idx
                     pickle.dump((var_graph, seq_pos_remain, var_idx), f_pkl)
->>>>>>> ddb816e2
 
             if self.lap_pos_enc:
                 lap = laplacian_positional_encoding(struct_g, pos_enc_dim)
