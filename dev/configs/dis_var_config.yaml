exp_dir: ./scratch/
<<<<<<< HEAD
experiment: dis_var_esm640
mode: train
device: cuda:0
batch_size: 4
=======
experiment: dis_var_esm640_full_v1
mode: train
device: cuda:1
batch_size: 6
pheno_batch_size: 32
>>>>>>> 9de369ef
scoring: wt-marginals  # one of wt-marginals, masked-marginals
# output_file: ./dms_ontoprot_wt_score.csv
init_lr: 0.001
epochs: 20

model:
  type: esm
  # protein_lm_path: /local/storage/yl986/script_hub/KeAP/pretrained  # KeAP model
  # protein_lm_path: zjunlp/OntoProtein
  # protein_lm_path: facebook/esm2_t12_35M_UR50D  # ESM2 480
  protein_lm_path: facebook/esm2_t30_150M_UR50D  # ESM2 640
  # protein_lm_path: facebook/esm2_t33_650M_UR50D  # ESM2 1280
  # protein_lm_path: facebook/esm1v_t33_650M_UR90S_1  # ESM-1v
  # protein_lm_path: facebook/esm1b_t33_650M_UR50S  # ESM-1b
  # protein_lm_path: zjunlp/OntoProtein
  text_lm_path: microsoft/BiomedNLP-PubMedBERT-base-uncased-abstract-fulltext  # PubMedBERT
  # decoder_config_path: /local/storage/yl986/script_hub/KeAP/initial_decoder_config/config.json
  frozen_bert: True
  # prot_bert_unfreeze: ['esm.encoder.layer.32']  # for esm-2 1280
  prot_bert_unfreeze: ['esm.encoder.layer.29']  # for esm-2 640
<<<<<<< HEAD
=======
  # prot_bert_unfreeze: ['bert.encoder.layer.29']  # for OntoProtein
>>>>>>> 9de369ef
  text_bert_unfreeze: ['bert.encoder.layer.11']
  w_l: 0.01  # weight applied to pathogenicity loss
  # margin: 0.25  # for cosine
  dist_fn_name: cosine_sigmoid
  margin: 0.25  # margin for contrast loss

dataset:
  task_name: var_pred
  data_dir: /local/storage/yl986/data/variant_data/pred/full_db_v1
  seq_fasta: ["/fs/cbsuhyfs1/storage/dx38/local_resource/uniprot_data_20220526/uniprot_sprot.fasta",
              "/fs/cbsuhyfs1/storage/dx38/local_resource/uniprot_data_20220526/uniprot_sprot_varsplic.fasta"]
  input_file:
    train: train.csv
    test: test.csv
    val: val.csv
  phenotype_vocab_file: /local/storage/yl986/data/variant_data/phenotype_all.txt
  # pheno_emb_cache_file:
  pid_col: UniProt
  pos_col: Protein_position
  label_col: label
  pheno_col: phenotype
  load_variant: True
  use_protein_desc: True
  max_protein_seq_length: 1024
  # max_phenotype_length: null
  use_protein_desc: True
<|MERGE_RESOLUTION|>--- conflicted
+++ resolved
@@ -1,16 +1,9 @@
 exp_dir: ./scratch/
-<<<<<<< HEAD
-experiment: dis_var_esm640
-mode: train
-device: cuda:0
-batch_size: 4
-=======
 experiment: dis_var_esm640_full_v1
 mode: train
 device: cuda:1
 batch_size: 6
 pheno_batch_size: 32
->>>>>>> 9de369ef
 scoring: wt-marginals  # one of wt-marginals, masked-marginals
 # output_file: ./dms_ontoprot_wt_score.csv
 init_lr: 0.001
@@ -31,10 +24,7 @@
   frozen_bert: True
   # prot_bert_unfreeze: ['esm.encoder.layer.32']  # for esm-2 1280
   prot_bert_unfreeze: ['esm.encoder.layer.29']  # for esm-2 640
-<<<<<<< HEAD
-=======
   # prot_bert_unfreeze: ['bert.encoder.layer.29']  # for OntoProtein
->>>>>>> 9de369ef
   text_bert_unfreeze: ['bert.encoder.layer.11']
   w_l: 0.01  # weight applied to pathogenicity loss
   # margin: 0.25  # for cosine
